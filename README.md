<<<<<<< HEAD
[![Build Status](https://travis-ci.org/radanalyticsio/oshinko-cli.svg?branch=master)](https://travis-ci.org/radanalyticsio/oshinko-cli)

# oshinko-cli
Command line interface for spark cluster management app
=======
# Oshinko Cli
Command line interface for spark cluster management app

# Usage

You will need to login using `oc` command and then perform the following
commands to get a list of running spark clusters

```bash

make build
./_output/oshinko-cli  --insecure-skip-tls-verify=true --token=$(oc whoami -t) -o json

```
>>>>>>> f946d49c
<|MERGE_RESOLUTION|>--- conflicted
+++ resolved
@@ -1,10 +1,8 @@
-<<<<<<< HEAD
+
 [![Build Status](https://travis-ci.org/radanalyticsio/oshinko-cli.svg?branch=master)](https://travis-ci.org/radanalyticsio/oshinko-cli)
 
-# oshinko-cli
-Command line interface for spark cluster management app
-=======
 # Oshinko Cli
+
 Command line interface for spark cluster management app
 
 # Usage
@@ -17,5 +15,4 @@
 make build
 ./_output/oshinko-cli  --insecure-skip-tls-verify=true --token=$(oc whoami -t) -o json
 
-```
->>>>>>> f946d49c
+```