--- conflicted
+++ resolved
@@ -75,14 +75,11 @@
 				}
 			}
 		}
-<<<<<<< HEAD
+
 		if o.Output =="json" && clusterCount==1{
 			PrintSingleObject(tmpClusters[0])
 			return nil
 		}
-=======
-
->>>>>>> fa0b4f05
 		if o.Output != "" {
 			PrintOutput(o.Output, tmpClusters)
 		}
